--- conflicted
+++ resolved
@@ -307,10 +307,69 @@
 }
 
 #[cfg(test)]
-<<<<<<< HEAD
-pub mod testing {
+pub(crate) mod testing {
     use super::*;
     use crate::{pedersen, testing as common};
+
+    pub fn prove_verify<S: RingSuite>()
+    where
+        BaseField<S>: ark_ff::PrimeField,
+        CurveConfig<S>: ark_ec::short_weierstrass::SWCurveConfig + Clone,
+        AffinePoint<S>: utils::te_sw_map::SWMapping<CurveConfig<S>>,
+    {
+        let rng = &mut ark_std::test_rng();
+        let ring_ctx = RingContext::<S>::from_rand(512, rng);
+
+        let secret = Secret::<S>::from_seed(common::TEST_SEED);
+        let public = secret.public();
+        let input = Input::from(common::random_val(Some(rng)));
+        let output = secret.output(input);
+
+        let ring_size = ring_ctx.max_ring_size();
+
+        let prover_idx = 3;
+        let mut pks = common::random_vec::<AffinePoint<S>>(ring_size, Some(rng));
+        pks[prover_idx] = public.0;
+
+        let prover_key = ring_ctx.prover_key(&pks);
+        let prover = ring_ctx.prover(prover_key, prover_idx);
+        let proof = secret.prove(input, output, b"foo", &prover);
+
+        let verifier_key = ring_ctx.verifier_key(&pks);
+        let verifier = ring_ctx.verifier(verifier_key);
+        let result = Public::verify(input, output, b"foo", &proof, &verifier);
+        assert!(result.is_ok());
+    }
+
+    pub fn check_complement_point<S: RingSuite>()
+    where
+        BaseField<S>: ark_ff::PrimeField,
+        CurveConfig<S>: ark_ec::short_weierstrass::SWCurveConfig + Clone,
+        AffinePoint<S>: utils::te_sw_map::SWMapping<CurveConfig<S>>,
+    {
+        use utils::te_sw_map::SWMapping;
+        let pt = S::COMPLEMENT_POINT.into_sw();
+        assert!(pt.is_on_curve());
+        assert!(!pt.is_in_correct_subgroup_assuming_on_curve());
+    }
+
+    #[macro_export]
+    macro_rules! ring_suite_tests {
+        ($suite:ident, true) => {
+            #[cfg(feature = "ring")]
+            #[test]
+            fn ring_prove_verify() {
+                $crate::ring::testing::prove_verify::<$suite>()
+            }
+
+            #[cfg(feature = "ring")]
+            #[test]
+            fn check_complement_point() {
+                $crate::ring::testing::check_complement_point::<$suite>()
+            }
+        };
+        ($suite:ident, false) => {};
+    }
 
     pub struct TestVector<S: RingSuite> {
         pub pedersen: pedersen::testing::TestVector<S>,
@@ -349,7 +408,7 @@
             // 2. the PKS ring file used by
             // Both in json format
 
-            let mut rng = crate::testing::test_rand([42; 32]);
+            let mut rng = ark_std::test_rng();
             let ring_ctx = RingContext::<S>::from_rand(512, &mut rng);
 
             // let proof: Proof<S> = sk.prove(input, output, ad);
@@ -389,69 +448,5 @@
             //         let pk = Public(self.base.pk);
             //         assert!(pk.verify(input, output, &self.base.ad, &proof).is_ok());
         }
-=======
-pub(crate) mod testing {
-    use super::*;
-    use crate::testing::*;
-
-    pub fn prove_verify<S: RingSuite>()
-    where
-        BaseField<S>: ark_ff::PrimeField,
-        CurveConfig<S>: ark_ec::short_weierstrass::SWCurveConfig + Clone,
-        AffinePoint<S>: utils::te_sw_map::SWMapping<CurveConfig<S>>,
-    {
-        let rng = &mut ark_std::test_rng();
-        let ring_ctx = RingContext::<S>::from_rand(512, rng);
-
-        let secret = Secret::<S>::from_seed(TEST_SEED);
-        let public = secret.public();
-        let input = Input::from(random_val(Some(rng)));
-        let output = secret.output(input);
-
-        let ring_size = ring_ctx.max_ring_size();
-
-        let prover_idx = 3;
-        let mut pks = random_vec::<AffinePoint<S>>(ring_size, Some(rng));
-        pks[prover_idx] = public.0;
-
-        let prover_key = ring_ctx.prover_key(&pks);
-        let prover = ring_ctx.prover(prover_key, prover_idx);
-        let proof = secret.prove(input, output, b"foo", &prover);
-
-        let verifier_key = ring_ctx.verifier_key(&pks);
-        let verifier = ring_ctx.verifier(verifier_key);
-        let result = Public::verify(input, output, b"foo", &proof, &verifier);
-        assert!(result.is_ok());
-    }
-
-    pub fn check_complement_point<S: RingSuite>()
-    where
-        BaseField<S>: ark_ff::PrimeField,
-        CurveConfig<S>: ark_ec::short_weierstrass::SWCurveConfig + Clone,
-        AffinePoint<S>: utils::te_sw_map::SWMapping<CurveConfig<S>>,
-    {
-        use utils::te_sw_map::SWMapping;
-        let pt = S::COMPLEMENT_POINT.into_sw();
-        assert!(pt.is_on_curve());
-        assert!(!pt.is_in_correct_subgroup_assuming_on_curve());
-    }
-
-    #[macro_export]
-    macro_rules! ring_suite_tests {
-        ($suite:ident, true) => {
-            #[cfg(feature = "ring")]
-            #[test]
-            fn ring_prove_verify() {
-                $crate::ring::testing::prove_verify::<$suite>()
-            }
-
-            #[cfg(feature = "ring")]
-            #[test]
-            fn check_complement_point() {
-                $crate::ring::testing::check_complement_point::<$suite>()
-            }
-        };
-        ($suite:ident, false) => {};
->>>>>>> 352bca66
     }
 }