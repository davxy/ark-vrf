use crate::arkworks::te_sw_map::SWMapping;
use crate::*;
use ark_ec::short_weierstrass::SWCurveConfig;
use pedersen::{PedersenSuite, Proof as PedersenProof};

/// Ring suite.
pub trait RingSuite: PedersenSuite {
    /// Pairing type.
    type Pairing: ark_ec::pairing::Pairing<ScalarField = BaseField<Self>>;

    /// Accumulator base.
    ///
    /// In order for the ring-proof backend to work correctly, this is required to be
    /// in the prime order subgroup.
    const ACCUMULATOR_BASE: AffinePoint<Self>;
}

/// Polinomial Commitment Scheme (KZG)
type Pcs<S> = ring_proof::pcs::kzg::KZG<<S as RingSuite>::Pairing>;

/// Single PCS commitment.
type PcsCommitment<S> = ring_proof::pcs::kzg::commitment::KzgCommitment<<S as RingSuite>::Pairing>;

/// KZG "Polynomial Commitment Scheme" (PCS) parameters.
///
/// Basically powers of tau SRS.
pub type PcsParams<S> = ring_proof::pcs::kzg::urs::URS<<S as RingSuite>::Pairing>;

/// Polynomial "Interactive Oracle Proof" (IOP) parameters.
///
/// Basically all the application specific parameters required to construct and
/// verify the ring proof.
type PiopParams<S> = ring_proof::PiopParams<BaseField<S>, CurveConfig<S>>;

/// Ring keys commitment.
pub type RingCommitment<S> = ring_proof::FixedColumnsCommitted<BaseField<S>, PcsCommitment<S>>;

/// Ring prover key.
pub type ProverKey<S> =
    ring_proof::ProverKey<BaseField<S>, Pcs<S>, ark_ec::short_weierstrass::Affine<CurveConfig<S>>>;

/// Ring verifier key.
pub type VerifierKey<S> = ring_proof::VerifierKey<BaseField<S>, Pcs<S>>;

/// Ring prover.
pub type RingProver<S> = ring_proof::ring_prover::RingProver<BaseField<S>, Pcs<S>, CurveConfig<S>>;

/// Ring verifier.
pub type RingVerifier<S> =
    ring_proof::ring_verifier::RingVerifier<BaseField<S>, Pcs<S>, CurveConfig<S>>;

/// Actual ring proof.
pub type RingProof<S> = ring_proof::RingProof<BaseField<S>, Pcs<S>>;

/// Ring proof bundled together with a Pedersen proof.
///
/// Pedersen proof is used to provide VRF capability.
#[derive(Clone, CanonicalSerialize, CanonicalDeserialize)]
pub struct Proof<S: RingSuite>
where
    BaseField<S>: ark_ff::PrimeField,
    CurveConfig<S>: SWCurveConfig,
{
    pub pedersen_proof: PedersenProof<S>,
    pub ring_proof: RingProof<S>,
}

pub trait Prover<S: RingSuite>
where
    BaseField<S>: ark_ff::PrimeField,
    CurveConfig<S>: SWCurveConfig,
{
    /// Generate a proof for the given input/output and user additional data.
    fn prove(
        &self,
        input: Input<S>,
        output: Output<S>,
        ad: impl AsRef<[u8]>,
        prover: &RingProver<S>,
    ) -> Proof<S>;
}

impl<S: RingSuite> Prover<S> for Secret<S>
where
    BaseField<S>: ark_ff::PrimeField,
    CurveConfig<S>: SWCurveConfig,
{
    fn prove(
        &self,
        input: Input<S>,
        output: Output<S>,
        ad: impl AsRef<[u8]>,
        ring_prover: &RingProver<S>,
    ) -> Proof<S> {
        use pedersen::Prover as PedersenProver;
        let (pedersen_proof, secret_blinding) =
            <Self as PedersenProver<S>>::prove(self, input, output, ad);
        let ring_proof = ring_prover.prove(secret_blinding);
        Proof {
            pedersen_proof,
            ring_proof,
        }
    }
}

pub trait Verifier<S: RingSuite>
where
    BaseField<S>: ark_ff::PrimeField,
    CurveConfig<S>: SWCurveConfig,
{
    /// Verify a proof for the given input/output and user additional data.
    fn verify(
        input: Input<S>,
        output: Output<S>,
        ad: impl AsRef<[u8]>,
        sig: &Proof<S>,
        verifier: &RingVerifier<S>,
    ) -> Result<(), Error>;
}

impl<S: RingSuite> Verifier<S> for Public<S>
where
    BaseField<S>: ark_ff::PrimeField,
    CurveConfig<S>: SWCurveConfig,
    AffinePoint<S>: SWMapping<CurveConfig<S>>,
{
    fn verify(
        input: Input<S>,
        output: Output<S>,
        ad: impl AsRef<[u8]>,
        sig: &Proof<S>,
        verifier: &RingVerifier<S>,
    ) -> Result<(), Error> {
        use pedersen::Verifier as PedersenVerifier;
        <Self as PedersenVerifier<S>>::verify(input, output, ad, &sig.pedersen_proof)?;
        let key_commitment = sig.pedersen_proof.key_commitment().into_sw();
        if !verifier.verify_ring_proof(sig.ring_proof.clone(), key_commitment) {
            return Err(Error::VerificationFailure);
        }
        Ok(())
    }
}

#[derive(Clone)]
pub struct RingContext<S: RingSuite>
where
    BaseField<S>: ark_ff::PrimeField,
    CurveConfig<S>: SWCurveConfig + Clone,
{
    pcs_params: PcsParams<S>,
    piop_params: PiopParams<S>,
}

<<<<<<< HEAD
// Required evaluation domain size for the given ring size.
=======
// Evaluation domain size required for the given ring size.
>>>>>>> b6a6d8da
#[inline(always)]
fn domain_size<S: RingSuite>(ring_size: usize) -> usize {
    1 << ark_std::log2(ring_size + ScalarField::<S>::MODULUS_BIT_SIZE as usize + 4)
}

#[allow(private_bounds)]
impl<S: RingSuite> RingContext<S>
where
    BaseField<S>: ark_ff::PrimeField,
    CurveConfig<S>: SWCurveConfig + Clone,
    AffinePoint<S>: SWMapping<CurveConfig<S>>,
{
    /// Construct a new ring context suitable to manage the given ring size.
    pub fn from_seed(ring_size: usize, seed: [u8; 32]) -> Self {
        use ark_std::rand::SeedableRng;
        let mut rng = rand_chacha::ChaCha20Rng::from_seed(seed);
        Self::from_rand(ring_size, &mut rng)
    }

    /// Construct a new random ring context suitable for the given ring size.
    pub fn from_rand(ring_size: usize, rng: &mut impl ark_std::rand::RngCore) -> Self {
        use ring_proof::pcs::PCS;
        let domain_size = domain_size::<S>(ring_size);
        let pcs_params = Pcs::<S>::setup(3 * domain_size, rng);
        Self::from_srs(ring_size, pcs_params).expect("PCS params is correct")
    }

    pub fn from_srs(ring_size: usize, mut pcs_params: PcsParams<S>) -> Result<Self, Error> {
        let domain_size = domain_size::<S>(ring_size);
        if pcs_params.powers_in_g1.len() < 3 * domain_size + 1 || pcs_params.powers_in_g2.len() < 2
        {
            return Err(Error::InvalidData);
        }
        // Keep only the required powers of tau.
        pcs_params.powers_in_g1.truncate(3 * domain_size + 1);
        pcs_params.powers_in_g2.truncate(2);

        let hiding = !cfg!(feature = "test-vectors");
        let piop_params = PiopParams::<S>::setup(
            ring_proof::Domain::new(domain_size).with_hiding(hiding),
            S::BLINDING_BASE.into_sw(),
            S::ACCUMULATOR_BASE.into_sw(),
        );

        Ok(Self {
            pcs_params,
            piop_params,
        })
    }

    /// The max ring size this context is able to manage.
    #[inline(always)]
    pub fn max_ring_size(&self) -> usize {
        self.piop_params.keyset_part_size
    }

    /// Construct a `ProverKey` instance for the given ring.
    ///
    /// Note: if `pks.len() > self.max_ring_size()` the extra keys in the tail are ignored.
    pub fn prover_key(&self, pks: &[AffinePoint<S>]) -> ProverKey<S> {
        let pks = SWMapping::to_sw_slice(&pks[..pks.len().min(self.max_ring_size())]);
        ring_proof::index(&self.pcs_params, &self.piop_params, &pks).0
    }

    /// Construct `RingProver` from `ProverKey` for the prover implied by `key_index`.
    ///
    /// Key index is the prover index within the `pks` sequence passed to construct the
    /// `ProverKey` via the `prover_key` method.
    pub fn prover(&self, prover_key: ProverKey<S>, key_index: usize) -> RingProver<S> {
        RingProver::<S>::init(
            prover_key,
            self.piop_params.clone(),
            key_index,
            ring_proof::Transcript::new(b""),
        )
    }

    /// Construct a `VerifierKey` instance for the given ring.
    ///
    /// Note: if `pks.len() > self.max_ring_size()` the extra keys in the tail are ignored.
    pub fn verifier_key(&self, pks: &[AffinePoint<S>]) -> VerifierKey<S> {
        let pks = SWMapping::to_sw_slice(&pks[..pks.len().min(self.max_ring_size())]);
        ring_proof::index(&self.pcs_params, &self.piop_params, &pks).1
    }

    /// Construct `VerifierKey` instance for the ring previously committed.
    ///
    /// The `RingCommitment` instance can be obtained via the `VerifierKey::commitment()` method.
    ///
    /// This allows to quickly reconstruct the verifier key without having to recompute the
    /// keys commitment.
    pub fn verifier_key_from_commitment(&self, commitment: RingCommitment<S>) -> VerifierKey<S> {
        use ring_proof::pcs::PcsParams;
        VerifierKey::<S>::from_commitment_and_kzg_vk(commitment, self.pcs_params.raw_vk())
    }

    /// Construct `RingVerifier` from `VerifierKey`.
    pub fn verifier(&self, verifier_key: VerifierKey<S>) -> RingVerifier<S> {
        RingVerifier::<S>::init(
            verifier_key,
            self.piop_params.clone(),
            ring_proof::Transcript::new(b""),
        )
    }
}

impl<S: RingSuite> CanonicalSerialize for RingContext<S>
where
    BaseField<S>: ark_ff::PrimeField,
    CurveConfig<S>: SWCurveConfig + Clone,
    AffinePoint<S>: SWMapping<CurveConfig<S>>,
{
    fn serialize_with_mode<W: ark_serialize::Write>(
        &self,
        mut writer: W,
        compress: ark_serialize::Compress,
    ) -> Result<(), ark_serialize::SerializationError> {
        self.pcs_params.serialize_with_mode(&mut writer, compress)?;
        Ok(())
    }

    fn serialized_size(&self, compress: ark_serialize::Compress) -> usize {
        self.pcs_params.serialized_size(compress)
    }
}

impl<S: RingSuite> CanonicalDeserialize for RingContext<S>
where
    BaseField<S>: ark_ff::PrimeField,
    CurveConfig<S>: SWCurveConfig + Clone,
    AffinePoint<S>: SWMapping<CurveConfig<S>>,
{
    fn deserialize_with_mode<R: ark_serialize::Read>(
        mut reader: R,
        compress: ark_serialize::Compress,
        validate: ark_serialize::Validate,
    ) -> Result<Self, ark_serialize::SerializationError> {
        let pcs_params = <PcsParams<S> as CanonicalDeserialize>::deserialize_with_mode(
            &mut reader,
            compress,
            validate,
        )?;
        let domain_size = (pcs_params.powers_in_g1.len() - 1) / 3;
        Self::from_srs(domain_size, pcs_params)
            .map_err(|_| ark_serialize::SerializationError::InvalidData)
    }
}

impl<S: RingSuite> ark_serialize::Valid for RingContext<S>
where
    BaseField<S>: ark_ff::PrimeField,
    CurveConfig<S>: SWCurveConfig + Clone,
{
    fn check(&self) -> Result<(), ark_serialize::SerializationError> {
        self.pcs_params.check()
    }
}

#[cfg(test)]
pub(crate) mod testing {
    use super::*;
    use crate::{pedersen, testing as common};

    pub const TEST_RING_SIZE: usize = 8;

    #[allow(unused)]
    pub fn prove_verify<S: RingSuite>()
    where
        BaseField<S>: ark_ff::PrimeField,
        CurveConfig<S>: ark_ec::short_weierstrass::SWCurveConfig + Clone,
        AffinePoint<S>: utils::te_sw_map::SWMapping<CurveConfig<S>>,
    {
        let rng = &mut ark_std::test_rng();
        let ring_ctx = RingContext::<S>::from_rand(TEST_RING_SIZE, rng);

        let secret = Secret::<S>::from_seed(common::TEST_SEED);
        let public = secret.public();
        let input = Input::from(common::random_val(Some(rng)));
        let output = secret.output(input);

        let ring_size = ring_ctx.max_ring_size();

        let prover_idx = 3;
        let mut pks = common::random_vec::<AffinePoint<S>>(ring_size, Some(rng));
        pks[prover_idx] = public.0;

        let prover_key = ring_ctx.prover_key(&pks);
        let prover = ring_ctx.prover(prover_key, prover_idx);
        let proof = secret.prove(input, output, b"foo", &prover);

        let verifier_key = ring_ctx.verifier_key(&pks);
        let verifier = ring_ctx.verifier(verifier_key);
        let result = Public::verify(input, output, b"foo", &proof, &verifier);
        assert!(result.is_ok());
    }

    /// Check that complement point is not in the prime subgroup.
    ///
    /// This is a requirement for the correct working of ring-proof backend.
    #[allow(unused)]
    pub fn check_accumulator_base<S: RingSuite>()
    where
        BaseField<S>: ark_ff::PrimeField,
        CurveConfig<S>: ark_ec::short_weierstrass::SWCurveConfig + Clone,
        AffinePoint<S>: utils::te_sw_map::SWMapping<CurveConfig<S>>,
    {
        use utils::te_sw_map::SWMapping;
        let pt = S::ACCUMULATOR_BASE.into_sw();
        assert!(pt.is_on_curve());
        assert!(!pt.is_in_correct_subgroup_assuming_on_curve());
    }

    #[macro_export]
    macro_rules! ring_suite_tests {
        ($suite:ident) => {
            #[test]
            fn ring_prove_verify() {
                $crate::ring::testing::prove_verify::<$suite>()
            }

            #[test]
            fn check_accumulator_base() {
                $crate::ring::testing::check_accumulator_base::<$suite>()
            }
        };
    }

    pub trait RingSuiteExt: RingSuite
    where
        BaseField<Self>: ark_ff::PrimeField,
        CurveConfig<Self>: SWCurveConfig + Clone,
        AffinePoint<Self>: SWMapping<CurveConfig<Self>>,
    {
        fn ring_context() -> &'static RingContext<Self>;
    }

    pub struct TestVector<S: RingSuite>
    where
        BaseField<S>: ark_ff::PrimeField,
        CurveConfig<S>: SWCurveConfig + Clone,
        AffinePoint<S>: SWMapping<CurveConfig<S>>,
    {
        pub pedersen: pedersen::testing::TestVector<S>,
        pub ring_pks: [AffinePoint<S>; TEST_RING_SIZE],
        pub ring_pks_com: RingCommitment<S>,
        pub ring_proof: RingProof<S>,
    }

    impl<S: RingSuite> core::fmt::Debug for TestVector<S>
    where
        BaseField<S>: ark_ff::PrimeField,
        CurveConfig<S>: SWCurveConfig + Clone,
        AffinePoint<S>: SWMapping<CurveConfig<S>>,
    {
        fn fmt(&self, f: &mut core::fmt::Formatter<'_>) -> core::fmt::Result {
            f.debug_struct("TestVector")
                .field("pedersen", &self.pedersen)
                .field("ring_proof", &"...")
                .finish()
        }
    }

    impl<S: RingSuiteExt + std::fmt::Debug + 'static> common::TestVectorTrait for TestVector<S>
    where
        BaseField<S>: ark_ff::PrimeField,
        CurveConfig<S>: SWCurveConfig + Clone,
        AffinePoint<S>: SWMapping<CurveConfig<S>>,
    {
        fn new(comment: &str, seed: &[u8], alpha: &[u8], salt: Option<&[u8]>, ad: &[u8]) -> Self {
            use super::Prover;
            let pedersen = pedersen::testing::TestVector::new(comment, seed, alpha, salt, ad);

            let secret = Secret::<S>::from_scalar(pedersen.base.sk);
            let public = secret.public();

            let input = Input::<S>::from(pedersen.base.h);
            let output = Output::from(pedersen.base.gamma);

            let ring_ctx = <S as RingSuiteExt>::ring_context();

            use ark_std::rand::SeedableRng;
            let rng = &mut rand_chacha::ChaCha20Rng::from_seed([0x11; 32]);
            let prover_idx = 3;
            let mut ring_pks = common::random_vec::<AffinePoint<S>>(TEST_RING_SIZE, Some(rng));
            ring_pks[prover_idx] = public.0;

            let prover_key = ring_ctx.prover_key(&ring_pks);
            let prover = ring_ctx.prover(prover_key, prover_idx);
            let proof = secret.prove(input, output, ad, &prover);

            let verifier_key = ring_ctx.verifier_key(&ring_pks);
            let ring_pks_com = verifier_key.commitment();

            {
                // Just in case...
                let mut p = (Vec::new(), Vec::new());
                pedersen.proof.serialize_compressed(&mut p.0).unwrap();
                proof.pedersen_proof.serialize_compressed(&mut p.1).unwrap();
                assert_eq!(p.0, p.1);
            }

            // TODO: also dump the verifier pks commitmet
            Self {
                pedersen,
                ring_pks: ring_pks.try_into().unwrap(),
                ring_pks_com,
                ring_proof: proof.ring_proof,
            }
        }

        fn from_map(map: &common::TestVectorMap) -> Self {
            let pedersen = pedersen::testing::TestVector::from_map(map);

            let ring_pks = map.get::<[AffinePoint<S>; TEST_RING_SIZE]>("ring_pks");
            let ring_pks_com = map.get::<RingCommitment<S>>("ring_pks_com");
            let ring_proof = map.get::<RingProof<S>>("ring_proof");

            Self {
                pedersen,
                ring_pks,
                ring_pks_com,
                ring_proof,
            }
        }

        fn to_map(&self) -> common::TestVectorMap {
            let mut map = self.pedersen.to_map();
            map.set("ring_pks", &self.ring_pks);
            map.set("ring_pks_com", &self.ring_pks_com);
            map.set("ring_proof", &self.ring_proof);
            map
        }

        fn run(&self) {
            self.pedersen.run();

            let input = Input::<S>::from(self.pedersen.base.h);
            let output = Output::from(self.pedersen.base.gamma);
            let secret = Secret::from_scalar(self.pedersen.base.sk);
            let public = secret.public();
            assert_eq!(public.0, self.pedersen.base.pk);

            let ring_ctx = <S as RingSuiteExt>::ring_context();

            let prover_idx = self.ring_pks.iter().position(|&pk| pk == public.0).unwrap();

            let prover_key = ring_ctx.prover_key(&self.ring_pks);
            let prover = ring_ctx.prover(prover_key, prover_idx);

            let verifier_key = ring_ctx.verifier_key(&self.ring_pks);
            let verifier = ring_ctx.verifier(verifier_key);

            let proof = secret.prove(input, output, &self.pedersen.base.ad, &prover);

            {
                // Check if Pedersen proof matches
                let mut p = (Vec::new(), Vec::new());
                self.pedersen.proof.serialize_compressed(&mut p.0).unwrap();
                proof.pedersen_proof.serialize_compressed(&mut p.1).unwrap();
                assert_eq!(p.0, p.1);
            }

            // TODO
            #[cfg(feature = "test-vectors")]
            {
                // Check if Ring proof matches
                let mut p = (Vec::new(), Vec::new());
                self.ring_proof.serialize_compressed(&mut p.0).unwrap();
                proof.ring_proof.serialize_compressed(&mut p.1).unwrap();
                assert_eq!(p.0, p.1);
            }

            assert!(
                Public::verify(input, output, &self.pedersen.base.ad, &proof, &verifier).is_ok()
            );
        }
    }
}<|MERGE_RESOLUTION|>--- conflicted
+++ resolved
@@ -151,11 +151,7 @@
     piop_params: PiopParams<S>,
 }
 
-<<<<<<< HEAD
-// Required evaluation domain size for the given ring size.
-=======
 // Evaluation domain size required for the given ring size.
->>>>>>> b6a6d8da
 #[inline(always)]
 fn domain_size<S: RingSuite>(ring_size: usize) -> usize {
     1 << ark_std::log2(ring_size + ScalarField::<S>::MODULUS_BIT_SIZE as usize + 4)
